<<<<<<< HEAD
use crate::{
    error::StorageError,
    password_policy::PasswordPolicy,
    storage_config::{PasswordPolicyConfig, StorageConfig},
};
=======
use crate::{backup_io::{BackupFileReader, BackupFileWriter}, error::StorageError, password_policy::PasswordPolicy, storage_config::{PasswordPolicyConfig, StorageConfig}};
>>>>>>> 2cf3f9bc
use cocoon::Cocoon;
use rand::{rngs::OsRng, TryRngCore};
use rocksdb::TransactionDB;
use serde::{de::DeserializeOwned, Serialize};
use serde_json::Value;
use std::{
    cell::RefCell,
    collections::HashMap,
    fs::{self, File},
    io::{BufRead, BufReader, Cursor, Read, Write},
    path::{Path, PathBuf},
};
use uuid::Uuid;

const DEK_KEY: &str = "DEK";

/// Storage is limited to single threaded access due to the use of RefCell for transaction management.
pub struct Storage {
    db: rocksdb::TransactionDB,
    transactions: RefCell<HashMap<Uuid, Box<rocksdb::Transaction<'static, TransactionDB>>>>,
    password: Option<Vec<u8>>,
    password_policy: PasswordPolicy,
}

pub trait KeyValueStore {
    fn get<K, V>(&self, key: K) -> Result<Option<V>, StorageError>
    where
        K: AsRef<str>,
        V: DeserializeOwned;

    fn set<K, V>(&self, key: K, value: V, transaction_id: Option<Uuid>) -> Result<(), StorageError>
    where
        K: AsRef<str>,
        V: Serialize;

    fn update<K, V>(
        &self,
        id: K,
        updates: &HashMap<&str, Value>,
        transaction_id: Option<Uuid>,
    ) -> Result<V, StorageError>
    where
        K: AsRef<str> + std::marker::Copy,
        V: Serialize + DeserializeOwned + Clone;
}

impl Storage {
    pub fn new_with_policy(
        config: &StorageConfig,
        password_policy_config: Option<PasswordPolicyConfig>,
    ) -> Result<Storage, StorageError> {
        let mut options = create_options();
        options.create_if_missing(true);
        Self::open_db(config, password_policy_config, &options)
    }

    pub fn open_with_policy(
        config: &StorageConfig,
        password_policy_config: Option<PasswordPolicyConfig>,
    ) -> Result<Storage, StorageError> {
        let options = create_options();
        Self::open_db(config, password_policy_config, &options)
    }

    pub fn new(config: &StorageConfig) -> Result<Storage, StorageError> {
        let mut options = create_options();
        options.create_if_missing(true);
        Self::open_db(config, None, &options)
    }

    pub fn open(config: &StorageConfig) -> Result<Storage, StorageError> {
        let options = create_options();
        Self::open_db(config, None, &options)
    }

    fn open_db(
        config: &StorageConfig,
        password_policy_config: Option<PasswordPolicyConfig>,
        options: &rocksdb::Options,
    ) -> Result<Storage, StorageError> {
        let db = rocksdb::TransactionDB::open(
            options,
            &rocksdb::TransactionDBOptions::default(),
            config.path.as_str(),
        )?;

        let password_policy = if let Some(ref policy) = password_policy_config {
                PasswordPolicy::new(policy.clone())
            } else {
                PasswordPolicy::default()
            };

<<<<<<< HEAD
            if !password_policy.is_valid(password.expose_secret()) {
=======
        let dek = if let Some(ref password) = config.password {

            if !password_policy.is_valid(password) {
>>>>>>> 2cf3f9bc
                return Err(StorageError::WeakPassword(password_policy));
            }
            let dek = match db.get(DEK_KEY).map_err(|_| StorageError::ReadError)? {
                Some(encrypted_dek) => {
                    let mut entry_cursor = Cursor::new(encrypted_dek);

                    let cocoon = Cocoon::new(password.expose_secret().as_bytes());
                    let dek = cocoon
                        .parse(&mut entry_cursor)
                        .map_err(|_| StorageError::WrongPassword)?;

                    dek
                }
                None => {
                    let mut bytes = [0u8; 32];
                    OsRng.try_fill_bytes(&mut bytes)?;

                    let mut entry_cursor: Cursor<Vec<u8>> = Cursor::new(Vec::new());
                    let mut cocoon = Cocoon::new(password.expose_secret().as_bytes());
                    cocoon
                        .dump(bytes.to_vec(), &mut entry_cursor)
                        .map_err(|error| StorageError::FailedToEncryptData { error })?;
                    let encrypted_dek = entry_cursor.into_inner();
                    db.put(DEK_KEY.as_bytes(), encrypted_dek)
                        .map_err(|_| StorageError::WriteError)?;
                    bytes.to_vec()
                }
            };

            Some(dek)
        } else {
            None
        };

        Ok(Storage {
            db,
            transactions: RefCell::new(HashMap::new()),
            password: dek,
            password_policy,
        })
    }

    pub fn change_password(
        &self,
        old_password: String,
        new_password: String,
    ) -> Result<(), StorageError> {
        match &self.password {
            Some(_) => {
                if !self.password_policy.is_valid(&new_password) {
                    return Err(StorageError::WeakPassword(self.password_policy.clone()));
                }
            }
            None => return Err(StorageError::NoPasswordSet),
        }

        let dek = match self.db.get(DEK_KEY).map_err(|_| StorageError::ReadError)? {
            Some(encrypted_dek) => {
                let mut entry_cursor = Cursor::new(encrypted_dek);

                let cocoon = Cocoon::new(old_password.as_bytes());
                let dek = cocoon
                    .parse(&mut entry_cursor)
                    .map_err(|_| StorageError::WrongPassword)?;

                dek
            }
            None => return Err(StorageError::NotFound("DEK".to_string())),
        };

        let mut entry_cursor: Cursor<Vec<u8>> = Cursor::new(Vec::new());
        let mut cocoon = Cocoon::new(new_password.as_bytes());
        cocoon
            .dump(dek, &mut entry_cursor)
            .map_err(|error| StorageError::FailedToEncryptData { error })?;
        let encrypted_dek = entry_cursor.into_inner();
        self.db
            .put(DEK_KEY.as_bytes(), encrypted_dek)
            .map_err(|_| StorageError::WriteError)?;

        Ok(())
    }

    pub fn change_backup_password<P: AsRef<Path>>(&self, dek_path: &P, old_password: String, new_password: String) -> Result<(), StorageError> {
        if !self.password_policy.is_valid(&new_password) {
            return Err(StorageError::WeakPassword(self.password_policy.clone()));
        }

        let mut dek_file = File::open(dek_path)?;
        let mut buf = Vec::new();
        dek_file.read_to_end(&mut buf)?;

        let mut entry_cursor = Cursor::new(buf);

        let cocoon = Cocoon::new(old_password.as_bytes());
        let dek = cocoon
            .parse(&mut entry_cursor)
            .map_err(|_| StorageError::WrongPassword)?;

        let mut new_entry_cursor: Cursor<Vec<u8>> = Cursor::new(Vec::new());
        let mut new_cocoon = Cocoon::new(new_password.as_bytes());
        new_cocoon
            .dump(dek, &mut new_entry_cursor)
            .map_err(|error| StorageError::FailedToEncryptData { error })?;
        let encrypted_dek = new_entry_cursor.into_inner();

        let mut dek_file = File::create(dek_path)?;
        dek_file.write_all(&encrypted_dek)?;

        Ok(())
    }

    pub fn restore_backup<P: AsRef<Path>>(&self, backup_path: &P, dek_path: &P, password: String) -> Result<(), StorageError> {
        let backup_file = File::open(backup_path)?;
        let backup_file = BufReader::new(backup_file);
        let mut dek_file = File::open(dek_path)?;
        let mut buf = Vec::new();
        let transaction_id = self.begin_transaction();
        let result: Result<(), StorageError> = {
            let mut encrypted_dek = Vec::new();
            dek_file.read_to_end(&mut encrypted_dek)?;
            let mut entry_cursor = Cursor::new(encrypted_dek);

            let cocoon = Cocoon::new(password.as_bytes());
            let dek = cocoon
                .parse(&mut entry_cursor)
                .map_err(|_| StorageError::WrongPassword)?;

            let mut backup_reader = BackupFileReader::new(backup_file, dek)?;

            while backup_reader.read_until(b';', &mut buf)? != 0 {
                buf.pop();
                let mut parts = buf.splitn(2, |&b| b == b',');
                if let (Some(key), Some(value)) = (parts.next(), parts.next()) {
                    let key = String::from_utf8(key.to_vec())
                        .map_err(|_| StorageError::ConversionError)?;
                    let value = String::from_utf8(value.to_vec())
                        .map_err(|_| StorageError::ConversionError)?;
                    let key = hex::decode(key).map_err(|_| StorageError::ConversionError)?;
                    let value = hex::decode(value).map_err(|_| StorageError::ConversionError)?;

                    let mut map = self.transactions.borrow_mut();
                    let tx = map
                        .get_mut(&transaction_id)
                        .ok_or(StorageError::NotFound("Transaction".to_string()))?;
                    tx.put(&key, &value).map_err(|_| StorageError::WriteError)?;
                }
                buf.clear();
            }
            Ok(())
        };

        if result.is_err() {
            self.rollback_transaction(transaction_id)?;
        } else {
            self.commit_transaction(transaction_id)?;
        }

        result
    }

    pub fn backup<P: AsRef<Path>>(&self, backup_path: P, dek_path: P, password: String) -> Result<(), StorageError> {
        if !self.password_policy.is_valid(&password) {
            return Err(StorageError::WeakPassword(self.password_policy.clone()));
        }

        let snapshot = self.db.snapshot();
        let mut iter = snapshot.iterator(rocksdb::IteratorMode::Start);
        let backup_file = File::create(backup_path)?;
        let mut dek_file = File::create(dek_path)?;
        let mut data_vec = Vec::new();
        let mut item_counter = 0;

        let mut dek = [0u8; 32];
        OsRng.try_fill_bytes(&mut dek)?;

        let mut entry_cursor: Cursor<Vec<u8>> = Cursor::new(Vec::new());
        let mut cocoon = Cocoon::new(password.as_bytes());
        cocoon
            .dump(dek.to_vec(), &mut entry_cursor)
            .map_err(|error| StorageError::FailedToEncryptData { error })?;
        let encrypted_dek = entry_cursor.into_inner();
        dek_file.write_all(&encrypted_dek)?;

        let mut backup_writer = BackupFileWriter::new(backup_file, dek.to_vec())?;

        while let Some(Ok((k, v))) = iter.next() {
            data_vec.push((k.to_vec(), v.to_vec()));

            if item_counter == 1000 {
                let mut serialized_data = String::new();
                for (key, value) in &data_vec {
                    let key = hex::encode(key);
                    let value = hex::encode(value);
                    serialized_data.push_str(&format!("{},{};", key, value));
                }
                backup_writer.write_all(serialized_data.as_bytes())?;
                item_counter = 0;
                data_vec.clear();
            } else {
                item_counter += 1;
            }
        }

        if !data_vec.is_empty() {
            let mut serialized_data = String::new();
            for (key, value) in &data_vec {
                let key = hex::encode(key);
                let value = hex::encode(value);
                serialized_data.push_str(&format!("{},{};", key, value));
            }
            backup_writer.write_all(serialized_data.as_bytes())?;
        }

        backup_writer.finish()?;

        Ok(())
    }

    pub fn delete_db_files(storage: Storage) -> Result<(), StorageError> {
        let path = PathBuf::from(storage.db.path());
        drop(storage);
        fs::remove_dir_all(path)?;
        Ok(())
    }

    pub fn delete(&self, key: &str) -> Result<(), StorageError> {
        let tx = self.db.transaction();
        tx.delete(key.as_bytes())
            .map_err(|_| StorageError::WriteError)?;
        tx.commit().map_err(|_| StorageError::CommitError)?;

        Ok(())
    }

    pub fn transactional_delete(
        &self,
        key: &str,
        transaction_id: Uuid,
    ) -> Result<(), StorageError> {
        let mut map = self.transactions.borrow_mut();
        let tx = map
            .get_mut(&transaction_id)
            .ok_or(StorageError::NotFound("Transaction".to_string()))?;
        tx.delete(key.as_bytes())
            .map_err(|_| StorageError::WriteError)?;

        Ok(())
    }

    pub fn write(&self, key: &str, value: &str) -> Result<(), StorageError> {
        let tx = self.db.transaction();
        let mut data = value.as_bytes().to_vec();

        if self.password.is_some() {
            data = self.encrypt_data(data)?
        }

        tx.put(key.as_bytes(), data)
            .map_err(|_| StorageError::WriteError)?;
        tx.commit().map_err(|_| StorageError::CommitError)?;

        Ok(())
    }

    pub fn transactional_write(
        &self,
        key: &str,
        value: &str,
        transaction_id: Uuid,
    ) -> Result<(), StorageError> {
        let mut map = self.transactions.borrow_mut();
        let tx = map
            .get_mut(&transaction_id)
            .ok_or(StorageError::NotFound("Transaction".to_string()))?;
        let mut data = value.as_bytes().to_vec();

        if self.password.is_some() {
            data = self.encrypt_data(data)?
        }

        tx.put(key.as_bytes(), data)
            .map_err(|_| StorageError::WriteError)?;

        Ok(())
    }

    pub fn read(&self, key: &str) -> Result<Option<String>, StorageError> {
        match self.db.get(key.as_bytes()) {
            Ok(Some(mut data)) => {
                if self.password.is_some() {
                    data = self.decrypt_data(data)?;
                }

                let data_ret =
                    String::from_utf8(data).map_err(|_| StorageError::ConversionError)?;
                Ok(Some(data_ret))
            }
            Ok(None) => Ok(None),
            Err(_) => Err(StorageError::ReadError),
        }
    }

    pub fn is_empty(&self) -> bool {
        let iter = self.db.iterator(rocksdb::IteratorMode::Start);
        let is_empty = iter.peekable().peek().is_none();
        is_empty
    }

    pub fn keys(&self) -> Result<Vec<String>, StorageError> {
        let mut result = Vec::new();
        let mut iter = self.db.iterator(rocksdb::IteratorMode::Start);
        while let Some(Ok((k, _))) = iter.next() {
            let k = String::from_utf8(k.to_vec()).map_err(|_| StorageError::ConversionError)?;
            result.push(k);
        }
        Ok(result)
    }

    pub fn partial_compare_keys(&self, key: &str) -> Result<Vec<String>, StorageError> {
        let mut result = Vec::new();
        let mut iter = self.db.iterator(rocksdb::IteratorMode::From(
            key.as_bytes(),
            rocksdb::Direction::Forward,
        ));
        while let Some(Ok((k, _))) = iter.next() {
            let k = String::from_utf8(k.to_vec()).map_err(|_| StorageError::ConversionError)?;
            if k.starts_with(key) {
                result.push(k);
            } else {
                break;
            }
        }

        Ok(result)
    }

    pub fn partial_compare(&self, key: &str) -> Result<Vec<(String, String)>, StorageError> {
        let mut result = Vec::new();
        let mut iter = self.db.iterator(rocksdb::IteratorMode::From(
            key.as_bytes(),
            rocksdb::Direction::Forward,
        ));
        while let Some(Ok((k, v))) = iter.next() {
            let k = String::from_utf8(k.to_vec()).map_err(|_| StorageError::ConversionError)?;
            let v = if self.password.is_some() {
                self.decrypt_data(v.to_vec())?
            } else {
                v.to_vec()
            };
            let v = String::from_utf8(v).map_err(|_| StorageError::ConversionError)?;
            if k.starts_with(key) {
                result.push((k, v));
            } else {
                break;
            }
        }

        Ok(result)
    }

    pub fn has_key(&self, key: &str) -> Result<bool, StorageError> {
        let result = self
            .db
            .get(key.as_bytes())
            .map_err(|_| StorageError::ReadError)?;
        Ok(result.is_some())
    }

    /// # Safety
    /// This method uses `std::mem::transmute` to extend the transaction's lifetime to `'static`,
    /// which is safe in this context because all transactions are stored in a `RefCell` within the `Storage` struct,
    /// and are only accessed from the same thread.
    /// Ensure that all transactions are properly committed or rolled back to avoid resource leaks.
    pub fn begin_transaction(&self) -> Uuid {
        let transaction = self.db.transaction();
        let mut map = self.transactions.borrow_mut();
        let id = Uuid::new_v4();
        map.insert(
            id,
            Box::new(unsafe {
                std::mem::transmute::<
                    rocksdb::Transaction<'_, TransactionDB>,
                    rocksdb::Transaction<'static, TransactionDB>,
                >(transaction)
            }),
        );
        id
    }

    pub fn commit_transaction(&self, transaction_id: Uuid) -> Result<(), StorageError> {
        let mut map = self.transactions.borrow_mut();
        let tx = map
            .remove(&transaction_id)
            .ok_or(StorageError::NotFound("Transaction".to_string()))?;
        tx.commit().map_err(|_| StorageError::CommitError)?;

        Ok(())
    }

    pub fn rollback_transaction(&self, transaction_id: Uuid) -> Result<(), StorageError> {
        let mut map = self.transactions.borrow_mut();
        map.remove(&transaction_id)
            .ok_or(StorageError::NotFound("Transaction".to_string()))?;
        Ok(())
    }

    fn encrypt_data(&self, data: Vec<u8>) -> Result<Vec<u8>, StorageError> {
        let mut entry_cursor: Cursor<Vec<u8>> = Cursor::new(Vec::new());
        let mut cocoon = Cocoon::new(self.password.as_ref().unwrap());
        cocoon
            .dump(data, &mut entry_cursor)
            .map_err(|error| StorageError::FailedToEncryptData { error })?;
        Ok(entry_cursor.into_inner())
    }

    fn decrypt_data(&self, data: Vec<u8>) -> Result<Vec<u8>, StorageError> {
        let mut entry_cursor = Cursor::new(data);

        let cocoon = Cocoon::new(self.password.as_ref().unwrap());
        cocoon
            .parse(&mut entry_cursor)
            .map_err(|error| StorageError::FailedToDecryptData { error })
    }
}

impl KeyValueStore for Storage {
    fn get<K, V>(&self, key: K) -> Result<Option<V>, StorageError>
    where
        K: AsRef<str>,
        V: DeserializeOwned,
    {
        let key = key.as_ref();
        let value = self.read(key)?;

        match value {
            Some(value) => {
                let value =
                    serde_json::from_str(&value).map_err(|_| StorageError::ConversionError)?;
                Ok(Some(value))
            }
            None => Ok(None),
        }
    }

    fn set<K, V>(&self, key: K, value: V, transaction_id: Option<Uuid>) -> Result<(), StorageError>
    where
        K: AsRef<str>,
        V: Serialize,
    {
        let key = key.as_ref();
        let value = serde_json::to_string(&value).map_err(|_| StorageError::ConversionError)?;

        match transaction_id {
            Some(id) => Ok(self.transactional_write(key, &value, id)?),
            None => Ok(self.write(key, &value)?),
        }
    }

    fn update<K, V>(
        &self,
        id: K,
        updates: &HashMap<&str, Value>,
        transaction_id: Option<Uuid>,
    ) -> Result<V, StorageError>
    where
        K: AsRef<str> + std::marker::Copy,
        V: Serialize + DeserializeOwned + Clone,
    {
        // 1. Fetch the existing value from the database
        let value: Option<V> = self.get(id)?;

        if let Some(value) = value {
            // 2. Convert the existing value into a JSON object
            let mut json_value =
                serde_json::to_value(&value).map_err(|_| StorageError::SerializationError)?;

            // 3. Apply the updates
            if let Some(json_object) = json_value.as_object_mut() {
                for (key, update) in updates {
                    json_object.insert(key.to_string(), update.clone());
                }
            } else {
                return Err(StorageError::SerializationError);
            }

            // 4. Convert the updated JSON object back to V
            let updated_value: V =
                serde_json::from_value(json_value).map_err(|_| StorageError::SerializationError)?;

            // 5. Save the updated value back to the database
            self.set(id, updated_value.clone(), transaction_id)?;

            Ok(updated_value)
        } else {
            Err(StorageError::NotFound("Value".to_string()))
        }
    }
}

fn create_options() -> rocksdb::Options {
    let options = rocksdb::Options::default();
    options
}

#[cfg(test)]
mod tests {
    use super::*;
    use crate::storage_config::PasswordPolicyConfig;
    use rand::{rng, RngCore};
    use redact::Secret;
    use std::env;

    fn temp_storage() -> PathBuf {
        let dir = env::temp_dir();
        let mut rang = rng();
        let index = rang.next_u32();
        dir.join(format!("storage_{}.db", index))
    }

    fn temp_backup() -> (PathBuf, PathBuf) {
        let dir = env::temp_dir();
        let mut rang = rng();
        let index = rang.next_u32();
        (dir.join(format!("backup_{}", index)), dir.join(format!("dek_{}", index)))
    }

    fn create_path_and_storage(
        is_encrypted: bool,
    ) -> Result<(PathBuf, StorageConfig, Storage), StorageError> {
        let path = &temp_storage();

        let password = if is_encrypted {
            Some("password".to_string())
        } else {
            None
        };

        let config = StorageConfig {
            path: path.to_string_lossy().to_string(),
            password: password.map(|p| Secret::from(p)),
        };
<<<<<<< HEAD

        let storage = if is_encrypted {
            Storage::new_with_policy(
                &config,
                Some(PasswordPolicyConfig {
                    min_length: 1,
                    min_number_of_special_chars: 0,
                    min_number_of_uppercase: 0,
                    min_number_of_digits: 0,
                }),
            )?
        } else {
            Storage::new(&config)?
        };
=======
        
        let storage = Storage::new_with_policy(
            &config,
            Some(PasswordPolicyConfig {
                min_length: 1,
                min_number_of_special_chars: 0,
                min_number_of_uppercase: 0,
                min_number_of_digits: 0,
            }),
        )?;
>>>>>>> 2cf3f9bc

        Ok((path.clone(), config, storage))
    }

    #[test]
    fn test_new_storage_starts_empty() -> Result<(), StorageError> {
        let (_, _, store) = create_path_and_storage(false)?;
        assert!(store.is_empty());
        Storage::delete_db_files(store)?;
        Ok(())
    }

    #[test]
    fn test_add_value_to_storage() -> Result<(), StorageError> {
        let (_, _, store) = create_path_and_storage(false)?;
        store.write("test", "test_value")?;
        assert_eq!(store.read("test").unwrap(), Some("test_value".to_string()));
        Storage::delete_db_files(store)?;
        Ok(())
    }

    #[test]
    fn test_read_a_value() -> Result<(), StorageError> {
        let (_, _, store) = create_path_and_storage(false)?;
        store.write("test", "test_value")?;
        assert_eq!(store.read("test")?, Some("test_value".to_string()));
        Storage::delete_db_files(store)?;
        Ok(())
    }

    #[test]
    fn test_delete_value() -> Result<(), StorageError> {
        let (_, _, store) = create_path_and_storage(false)?;
        store.write("test", "test_value")?;
        assert_eq!(store.read("test")?, Some("test_value".to_string()));
        store.delete("test")?;
        assert_eq!(store.read("test")?, None);
        Storage::delete_db_files(store)?;
        Ok(())
    }

    #[test]
    fn test_find_multiple_answers() -> Result<(), StorageError> {
        let (_, _, store) = create_path_and_storage(false)?;
        store.write("test1", "test_value1")?;
        store.write("test2", "test_value2")?;
        store.write("test3", "test_value3")?;
        store.write("tes4", "test_value4")?;

        let result = store.partial_compare("test")?;
        assert_eq!(
            result,
            vec![
                ("test1".to_string(), "test_value1".to_string()),
                ("test2".to_string(), "test_value2".to_string()),
                ("test3".to_string(), "test_value3".to_string())
            ]
        );

        Storage::delete_db_files(store)?;
        Ok(())
    }

    #[test]
    fn test_has_key() -> Result<(), StorageError> {
        let (_, _, store) = create_path_and_storage(false)?;
        store.write("test1", "test_value1")?;
        assert!(store.has_key("test1")?);
        assert!(!store.has_key("test2")?);
        Storage::delete_db_files(store)?;
        Ok(())
    }

    #[test]
    fn test_open_storage() -> Result<(), StorageError> {
        let (_, config, store) = create_path_and_storage(false)?;
        store.write("test1", "test_value1")?;
        drop(store);

        let open_store = Storage::open(&config);
        assert!(open_store.is_ok());
        assert_eq!(
            open_store.as_ref().unwrap().read("test1")?,
            Some("test_value1".to_string())
        );

        Storage::delete_db_files(open_store.unwrap())?;
        Ok(())
    }

    #[test]
    fn test_open_inexistent_storage() -> Result<(), StorageError> {
        let path = &temp_storage();

        let config = StorageConfig {
            path: path.to_string_lossy().to_string(),
            password: Some(Secret::from("password")),
        };
        let open_store = Storage::open(&config);
        assert!(open_store.is_err());
        Ok(())
    }

    #[test]
    fn test_keys() -> Result<(), StorageError> {
        let (_, _, store) = create_path_and_storage(false)?;
        store.write("test1", "test_value1")?;
        store.write("test2", "test_value2")?;
        store.write("test3", "test_value3")?;
        store.write("tes4", "test_value4")?;

        let keys = store.keys()?;
        assert_eq!(keys.len(), 4);
        assert!(keys.contains(&"test1".to_string()));
        assert!(keys.contains(&"test2".to_string()));
        assert!(keys.contains(&"test3".to_string()));
        assert!(keys.contains(&"tes4".to_string()));

        Storage::delete_db_files(store)?;
        Ok(())
    }

    #[test]
    fn test_transaction_commit() -> Result<(), StorageError> {
        let (_, _, store) = create_path_and_storage(false)?;
        let transaction_id = store.begin_transaction();
        store.transactional_write("test1", "test_value1", transaction_id)?;
        store.transactional_write("test2", "test_value2", transaction_id)?;
        store.commit_transaction(transaction_id)?;

        assert_eq!(store.read("test1")?, Some("test_value1".to_string()));
        assert_eq!(store.read("test2")?, Some("test_value2".to_string()));
        assert_eq!(store.read("test3")?, None);

        Storage::delete_db_files(store)?;
        Ok(())
    }

    #[test]
    fn test_transaction_rollback() -> Result<(), StorageError> {
        let (_, _, store) = create_path_and_storage(false)?;
        let transaction_id = store.begin_transaction();
        store.transactional_write("test1", "test_value1", transaction_id)?;
        store.transactional_write("test2", "test_value2", transaction_id)?;
        store.rollback_transaction(transaction_id)?;

        assert_eq!(store.read("test1")?, None);
        assert_eq!(store.read("test2")?, None);

        Storage::delete_db_files(store)?;
        Ok(())
    }

    #[test]
    fn test_transactional_delete() -> Result<(), StorageError> {
        let (_, _, store) = create_path_and_storage(false)?;
        store.write("test1", "test_value1")?;
        let transaction_id = store.begin_transaction();
        store.transactional_delete("test1", transaction_id).unwrap();
        store.commit_transaction(transaction_id).unwrap();

        assert_eq!(store.read("test1").unwrap(), None);

        Storage::delete_db_files(store)?;
        Ok(())
    }

    #[test]
    fn test_non_commited_transactions_should_not_appear() -> Result<(), StorageError> {
        let (_, _, store) = create_path_and_storage(false)?;
        let transaction_id = store.begin_transaction();
        store
            .transactional_write("test1", "test_value1", transaction_id)
            .unwrap();
        store
            .transactional_write("test2", "test_value2", transaction_id)
            .unwrap();
        store.commit_transaction(transaction_id).unwrap();

        let second_transaction_id = store.begin_transaction();
        store
            .transactional_write("test3", "test_value3", second_transaction_id)
            .unwrap();

        assert_eq!(
            store.read("test1").unwrap(),
            Some("test_value1".to_string())
        );
        assert_eq!(
            store.read("test2").unwrap(),
            Some("test_value2".to_string())
        );
        assert_eq!(store.read("test3").unwrap(), None);
        store.rollback_transaction(second_transaction_id).unwrap();

        Storage::delete_db_files(store)?;
        Ok(())
    }

    #[test]
    fn test_encrypt_and_decrypt() -> Result<(), StorageError> {
        let (_, _, store) = create_path_and_storage(true)?;
        store.set("test1", "test_value1", None)?;
        let data = store.get::<String, String>("test1".to_string())?;
        assert!(data.is_some());
        assert_eq!(data.unwrap(), "test_value1");

        store.set("test1", "test_value2", None)?;
        let data = store.get::<String, String>("test1".to_string())?;
        assert!(data.is_some());
        assert_eq!(data.unwrap(), "test_value2");

        Storage::delete_db_files(store)?;
        Ok(())
    }

    #[test]
    fn test_backup() -> Result<(), StorageError> {
        let (backup_path, dek_path) = temp_backup();
        let password = "password".to_string();
        let (_, _, store) = create_path_and_storage(false)?;
        store.write("test1", "test_value1")?;
        store.write("test2", "test_value2")?;
        store.backup(&backup_path, &dek_path, password)?;
        assert!(backup_path.exists());
        assert!(dek_path.exists());

        Ok(())
    }

    #[test]
    fn test_restore_backup() -> Result<(), StorageError> {
        let (backup_path, dek_path) = temp_backup();
        let password = "password".to_string();
        let (_, config, store) = create_path_and_storage(false)?;
        store.write("test1", "test_value1")?;
        store.write("test2", "test_value2")?;
        store.backup(&backup_path, &dek_path, password.clone())?;

        Storage::delete_db_files(store)?;
        let store = Storage::new(&config)?;
        store.restore_backup(&backup_path, &dek_path, password)?;

        assert_eq!(store.read("test1")?, Some("test_value1".to_string()));
        assert_eq!(store.read("test2")?, Some("test_value2".to_string()));

        Storage::delete_db_files(store)?;
        fs::remove_file(backup_path)?;
        fs::remove_file(dek_path)?;
        Ok(())
    }

    #[test]
    fn test_more_than_1000_values_to_backup() -> Result<(), StorageError> {
        let quantity = 1500;
        let (backup_path, dek_path) = temp_backup();
        let password = "password".to_string();
        let (_, config, store) = create_path_and_storage(false)?;
        for i in 0..quantity {
            store.write(&format!("test{}", i), &format!("test_value{}", i))?;
        }
        store.backup(&backup_path, &dek_path, password.clone())?;
        assert!(backup_path.exists());

        Storage::delete_db_files(store)?;

        let store = Storage::new(&config)?;
        store.restore_backup(&backup_path, &dek_path, password)?;

        for i in 0..quantity {
            assert_eq!(
                store.read(&format!("test{}", i))?,
                Some(format!("test_value{}", i).to_string())
            );
        }

        Storage::delete_db_files(store)?;
        fs::remove_file(backup_path)?;
        fs::remove_file(dek_path)?;
        Ok(())
    }

    #[test]
    fn test_change_password() -> Result<(), StorageError> {
        let (path, _, store) = create_path_and_storage(true)?;
        store.set("test1", "test_value1", None)?;

        store.change_password("password".to_string(), "new_password".to_string())?;

        drop(store);

        let store = Storage::new_with_policy(
            &StorageConfig {
                path: path.to_string_lossy().to_string(),
                password: Some(Secret::from("new_password")),
            },
            Some(PasswordPolicyConfig {
                min_length: 1,
                min_number_of_special_chars: 0,
                min_number_of_uppercase: 0,
                min_number_of_digits: 0,
            }),
        )?;

        assert_eq!(
            store.get::<String, String>("test1".to_string())?,
            Some("test_value1".to_string())
        );
        Storage::delete_db_files(store)?;

        Ok(())
    }

    #[test]
    fn test_change_backup_password() -> Result<(), StorageError> {
        let (backup_path, dek_path) = temp_backup();
        let password = "password".to_string();
        let new_password = "new_password".to_string();
        let path = &temp_storage();
        
        let store = Storage::new_with_policy(&StorageConfig {
            path: path.to_string_lossy().to_string(),
            password: None
            },
            Some(PasswordPolicyConfig {
                min_length: 1,
                min_number_of_special_chars: 0,
                min_number_of_uppercase: 0,
                min_number_of_digits: 0,
            }),
        )?;

        store.write("test1", "test_value1")?;
        store.backup(&backup_path, &dek_path, password.clone())?;
        store.change_backup_password(&dek_path, password.clone(), new_password.clone())?;
        Storage::delete_db_files(store)?;

        let store = Storage::new_with_policy(&StorageConfig {
            path: path.to_string_lossy().to_string(),
            password: None
            },
            Some(PasswordPolicyConfig {
                min_length: 1,
                min_number_of_special_chars: 0,
                min_number_of_uppercase: 0,
                min_number_of_digits: 0,
            }),
        )?;

        store.restore_backup(&backup_path, &dek_path, new_password)?;

        assert_eq!(store.read("test1")?, Some("test_value1".to_string()));
        
        Storage::delete_db_files(store)?;
        fs::remove_file(backup_path)?;
        fs::remove_file(dek_path)?;
        Ok(())
    }
}<|MERGE_RESOLUTION|>--- conflicted
+++ resolved
@@ -1,12 +1,9 @@
-<<<<<<< HEAD
 use crate::{
+    backup_io::{BackupFileReader, BackupFileWriter},
     error::StorageError,
     password_policy::PasswordPolicy,
     storage_config::{PasswordPolicyConfig, StorageConfig},
 };
-=======
-use crate::{backup_io::{BackupFileReader, BackupFileWriter}, error::StorageError, password_policy::PasswordPolicy, storage_config::{PasswordPolicyConfig, StorageConfig}};
->>>>>>> 2cf3f9bc
 use cocoon::Cocoon;
 use rand::{rngs::OsRng, TryRngCore};
 use rocksdb::TransactionDB;
@@ -94,18 +91,13 @@
         )?;
 
         let password_policy = if let Some(ref policy) = password_policy_config {
-                PasswordPolicy::new(policy.clone())
-            } else {
-                PasswordPolicy::default()
-            };
-
-<<<<<<< HEAD
+            PasswordPolicy::new(policy.clone())
+        } else {
+            PasswordPolicy::default()
+        };
+
+        let dek = if let Some(ref password) = config.password {
             if !password_policy.is_valid(password.expose_secret()) {
-=======
-        let dek = if let Some(ref password) = config.password {
-
-            if !password_policy.is_valid(password) {
->>>>>>> 2cf3f9bc
                 return Err(StorageError::WeakPassword(password_policy));
             }
             let dek = match db.get(DEK_KEY).map_err(|_| StorageError::ReadError)? {
@@ -189,7 +181,12 @@
         Ok(())
     }
 
-    pub fn change_backup_password<P: AsRef<Path>>(&self, dek_path: &P, old_password: String, new_password: String) -> Result<(), StorageError> {
+    pub fn change_backup_password<P: AsRef<Path>>(
+        &self,
+        dek_path: &P,
+        old_password: String,
+        new_password: String,
+    ) -> Result<(), StorageError> {
         if !self.password_policy.is_valid(&new_password) {
             return Err(StorageError::WeakPassword(self.password_policy.clone()));
         }
@@ -218,7 +215,12 @@
         Ok(())
     }
 
-    pub fn restore_backup<P: AsRef<Path>>(&self, backup_path: &P, dek_path: &P, password: String) -> Result<(), StorageError> {
+    pub fn restore_backup<P: AsRef<Path>>(
+        &self,
+        backup_path: &P,
+        dek_path: &P,
+        password: String,
+    ) -> Result<(), StorageError> {
         let backup_file = File::open(backup_path)?;
         let backup_file = BufReader::new(backup_file);
         let mut dek_file = File::open(dek_path)?;
@@ -267,7 +269,12 @@
         result
     }
 
-    pub fn backup<P: AsRef<Path>>(&self, backup_path: P, dek_path: P, password: String) -> Result<(), StorageError> {
+    pub fn backup<P: AsRef<Path>>(
+        &self,
+        backup_path: P,
+        dek_path: P,
+        password: String,
+    ) -> Result<(), StorageError> {
         if !self.password_policy.is_valid(&password) {
             return Err(StorageError::WeakPassword(self.password_policy.clone()));
         }
@@ -630,7 +637,10 @@
         let dir = env::temp_dir();
         let mut rang = rng();
         let index = rang.next_u32();
-        (dir.join(format!("backup_{}", index)), dir.join(format!("dek_{}", index)))
+        (
+            dir.join(format!("backup_{}", index)),
+            dir.join(format!("dek_{}", index)),
+        )
     }
 
     fn create_path_and_storage(
@@ -648,23 +658,7 @@
             path: path.to_string_lossy().to_string(),
             password: password.map(|p| Secret::from(p)),
         };
-<<<<<<< HEAD
-
-        let storage = if is_encrypted {
-            Storage::new_with_policy(
-                &config,
-                Some(PasswordPolicyConfig {
-                    min_length: 1,
-                    min_number_of_special_chars: 0,
-                    min_number_of_uppercase: 0,
-                    min_number_of_digits: 0,
-                }),
-            )?
-        } else {
-            Storage::new(&config)?
-        };
-=======
-        
+
         let storage = Storage::new_with_policy(
             &config,
             Some(PasswordPolicyConfig {
@@ -674,7 +668,6 @@
                 min_number_of_digits: 0,
             }),
         )?;
->>>>>>> 2cf3f9bc
 
         Ok((path.clone(), config, storage))
     }
@@ -994,10 +987,11 @@
         let password = "password".to_string();
         let new_password = "new_password".to_string();
         let path = &temp_storage();
-        
-        let store = Storage::new_with_policy(&StorageConfig {
-            path: path.to_string_lossy().to_string(),
-            password: None
+
+        let store = Storage::new_with_policy(
+            &StorageConfig {
+                path: path.to_string_lossy().to_string(),
+                password: None,
             },
             Some(PasswordPolicyConfig {
                 min_length: 1,
@@ -1012,9 +1006,10 @@
         store.change_backup_password(&dek_path, password.clone(), new_password.clone())?;
         Storage::delete_db_files(store)?;
 
-        let store = Storage::new_with_policy(&StorageConfig {
-            path: path.to_string_lossy().to_string(),
-            password: None
+        let store = Storage::new_with_policy(
+            &StorageConfig {
+                path: path.to_string_lossy().to_string(),
+                password: None,
             },
             Some(PasswordPolicyConfig {
                 min_length: 1,
@@ -1027,7 +1022,7 @@
         store.restore_backup(&backup_path, &dek_path, new_password)?;
 
         assert_eq!(store.read("test1")?, Some("test_value1".to_string()));
-        
+
         Storage::delete_db_files(store)?;
         fs::remove_file(backup_path)?;
         fs::remove_file(dek_path)?;
